--- conflicted
+++ resolved
@@ -66,7 +66,6 @@
         except Exception as e:
             return {"success": False, "error": str(e)}
 
-<<<<<<< HEAD
     def partial_update_user(self, user, data):
         try:
             user = UserQueries.partial_update(user, data)
@@ -87,7 +86,6 @@
             return {"success": True, "data": user}
         except Exception as e:
             return {"success": False, "error": str(e)}
-=======
 
     def get_poll_user(self, user):
         try:
@@ -118,5 +116,4 @@
         user.set_password(new_password)  # Atualiza a senha
         user.save()  # Salva as alterações
 
-        return {'success': True, 'data': 'Senha atualizada com sucesso'}
->>>>>>> 5d7af565
+        return {'success': True, 'data': 'Senha atualizada com sucesso'}